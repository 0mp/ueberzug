#!/usr/bin/env python3
"""Usage:
    ueberzug ROUTINE [options]

Routines:
    layer                   Display images
    library                 Prints the path to the bash library

Image options:
    -p, --parser <parser>  one of json, simple, bash
                           json: Json-Object per line
                           simple: Key-Values separated by a tab
                           bash: associative array dumped via `declare -p`
                           [default: json]
    -s, --silent           print stderr to /dev/null


License:
    ueberzug  Copyright (C) 2018  Nico Baeurer
    This program comes with ABSOLUTELY NO WARRANTY.
    This is free software, and you are welcome to redistribute it
    under certain conditions.
"""
import atexit
import sys
import os
import asyncio
import signal
import functools
import pathlib

import docopt

import ueberzug.thread as thread
import ueberzug.aio as aio
import ueberzug.xutil as xutil
import ueberzug.parser as parser
import ueberzug.ui as ui
import ueberzug.batch as batch
import ueberzug.action as action
import ueberzug.tmux_util as tmux_util


async def main_xevents(loop, display, windows):
    """Coroutine which processes X11 events"""
    async for event in xutil.Events(loop, display):
        if windows:
            windows.process_event(event)


async def main_commands(loop, shutdown_routine_factory,
                        parser_object, windows, view):
    """Coroutine which processes the input of stdin"""
    try:
        async for line in aio.LineReader(loop, sys.stdin):
            if not line:
                break

            try:
                data = parser_object.parse(line[:-1])
<<<<<<< HEAD
                command = action.Command(data['action'])  # pylint: disable=E1120
                command.action_class(**data) \
                        .apply(windows, view)
            except (parser.ParseError, OSError, KeyError, ValueError, TypeError) as error:
                cause = (error.args[0]
                         if isinstance(error, parser.ParseError)
                         else error)
=======
                command = action.Command(data.pop('action'))
                command.action_class(windows, view) \
                    .execute(**data)
            except (OSError, KeyError, ValueError, TypeError) as error:
>>>>>>> e617f691
                print(parser_object.unparse({
                    'type': 'error',
                    'name': type(error).__name__,
                    'message': str(error),
                    # 'stack': traceback.format_exc()
                }), file=sys.stderr)
    finally:
        asyncio.ensure_future(shutdown_routine_factory())


async def query_windows(window_factory, windows, view):
    """Signal handler for SIGUSR1.
    Searches for added and removed tmux clients.
    Added clients: additional windows will be mapped
    Removed clients: existing windows will be destroyed
    """
    parent_window_infos = xutil.get_parent_window_infos()
    view.offset = tmux_util.get_offset()
    map_parent_window_id_info = {info.window_id: info
                                 for info in parent_window_infos}
    parent_window_ids = map_parent_window_id_info.keys()
    map_current_windows = {window.parent_window.id: window
                           for window in windows}
    current_window_ids = map_current_windows.keys()
    diff_window_ids = parent_window_ids ^ current_window_ids
    added_window_ids = diff_window_ids & parent_window_ids
    removed_window_ids = diff_window_ids & current_window_ids
    draw = added_window_ids or removed_window_ids

    if added_window_ids:
        windows += window_factory.create(*[
            map_parent_window_id_info.get(wid)
            for wid in added_window_ids
        ])

    if removed_window_ids:
        windows -= [
            map_current_windows.get(wid)
            for wid in removed_window_ids
        ]

    if draw and windows:
        windows.draw()


async def shutdown(loop):
    tasks = [task for task in asyncio.Task.all_tasks()
             if task is not asyncio.tasks.Task.current_task()]
    list(map(lambda task: task.cancel(), tasks))
    await asyncio.gather(*tasks, return_exceptions=True)
    loop.stop()


def shutdown_factory(loop):
    return lambda: asyncio.ensure_future(shutdown(loop))


def setup_tmux_hooks():
    """Registers tmux hooks which are
    required to notice a change in the visibility
    of the pane this program runs in.
    Also it's required to notice new tmux clients
    displaying our pane.

    Returns:
        function which unregisters the registered hooks
    """
    events = (
        'client-session-changed',
        'session-window-changed',
        'pane-mode-changed'
    )
    command = 'kill -USR1 ' + str(os.getpid())

    for event in events:
        tmux_util.register_hook(event, command)

    def remove_hooks():
        """Removes the hooks registered by the outer function."""
        for event in events:
            tmux_util.unregister_hook(event)

    return remove_hooks


def main_layer(options):
    display = xutil.get_display()
    window_infos = xutil.get_parent_window_infos()
    loop = asyncio.get_event_loop()
    executor = thread.DaemonThreadPoolExecutor(max_workers=2)
    parser_class = parser.ParserOption(options['--parser']).parser_class
    view = ui.View()
    window_factory = ui.OverlayWindow.Factory(display, view)
    windows = batch.BatchList(window_factory.create(*window_infos))

    if tmux_util.is_used():
        atexit.register(setup_tmux_hooks())
        view.offset = tmux_util.get_offset()

    if options['--silent']:
        sys.stderr = open('/dev/null', 'w')

    with windows:
        loop.set_default_executor(executor)

        for sig in (signal.SIGINT, signal.SIGTERM):
            loop.add_signal_handler(
                sig, shutdown_factory(loop))

        loop.add_signal_handler(
            signal.SIGUSR1,
            lambda: asyncio.ensure_future(query_windows(
                window_factory, windows, view)))

        asyncio.ensure_future(main_xevents(loop, display, windows))
        asyncio.ensure_future(main_commands(
            loop, shutdown_factory(loop), parser_class(),
            windows, view))

        try:
            loop.run_forever()
        finally:
            loop.close()
            executor.shutdown(wait=False)


def main_library():
    directory = pathlib.PosixPath(os.path.abspath(os.path.dirname(__file__))) / 'lib'
    print((directory / 'lib.sh').as_posix())


def main():
    options = docopt.docopt(__doc__)
    routine = options['ROUTINE']

    if routine == 'layer':
        main_layer(options)
    elif routine == 'library':
        main_library()


if __name__ == '__main__':
    main()<|MERGE_RESOLUTION|>--- conflicted
+++ resolved
@@ -58,20 +58,10 @@
 
             try:
                 data = parser_object.parse(line[:-1])
-<<<<<<< HEAD
-                command = action.Command(data['action'])  # pylint: disable=E1120
+                command = action.Command(data['action'])
                 command.action_class(**data) \
-                        .apply(windows, view)
-            except (parser.ParseError, OSError, KeyError, ValueError, TypeError) as error:
-                cause = (error.args[0]
-                         if isinstance(error, parser.ParseError)
-                         else error)
-=======
-                command = action.Command(data.pop('action'))
-                command.action_class(windows, view) \
-                    .execute(**data)
+                    .apply(windows, view)
             except (OSError, KeyError, ValueError, TypeError) as error:
->>>>>>> e617f691
                 print(parser_object.unparse({
                     'type': 'error',
                     'name': type(error).__name__,
